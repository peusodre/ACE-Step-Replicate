"""
ACE-Step: A Step Towards Music Generation Foundation Model

https://github.com/ace-step/ACE-Step

Apache 2.0 License
"""

import random
import time
import os
import re
import math

import torch
from loguru import logger
from tqdm import tqdm
import json
from huggingface_hub import snapshot_download

# from diffusers.pipelines.pipeline_utils import DiffusionPipeline
from acestep.schedulers.scheduling_flow_match_euler_discrete import (
    FlowMatchEulerDiscreteScheduler,
)
from acestep.schedulers.scheduling_flow_match_heun_discrete import (
    FlowMatchHeunDiscreteScheduler,
)
from acestep.schedulers.scheduling_flow_match_pingpong import (
    FlowMatchPingPongScheduler,
)
from diffusers.pipelines.stable_diffusion_3.pipeline_stable_diffusion_3 import (
    retrieve_timesteps,
)
from diffusers.utils.torch_utils import randn_tensor
from diffusers.utils.peft_utils import set_weights_and_activate_adapters
from transformers import UMT5EncoderModel, AutoTokenizer

from acestep.language_segmentation import LangSegment, language_filters
from acestep.music_dcae.music_dcae_pipeline import MusicDCAE
from acestep.models.ace_step_transformer import ACEStepTransformer2DModel
from acestep.models.lyrics_utils.lyric_tokenizer import VoiceBpeTokenizer
from acestep.apg_guidance import (
    apg_forward,
    MomentumBuffer,
    cfg_forward,
    cfg_zero_star,
    cfg_double_condition_forward,
)
import torchaudio
from acestep.cpu_offload import cpu_offload


torch.backends.cudnn.benchmark = False
torch.set_float32_matmul_precision("high")
torch.backends.cudnn.deterministic = True
torch.backends.cuda.matmul.allow_tf32 = True
os.environ["TOKENIZERS_PARALLELISM"] = "false"


SUPPORT_LANGUAGES = {
    "en": 259,
    "de": 260,
    "fr": 262,
    "es": 284,
    "it": 285,
    "pt": 286,
    "pl": 294,
    "tr": 295,
    "ru": 267,
    "cs": 293,
    "nl": 297,
    "ar": 5022,
    "zh": 5023,
    "ja": 5412,
    "hu": 5753,
    "ko": 6152,
    "hi": 6680,
}

structure_pattern = re.compile(r"\[.*?\]")


def ensure_directory_exists(directory):
    directory = str(directory)
    if not os.path.exists(directory):
        os.makedirs(directory)

def _frames_per_second(sample_rate: int) -> float:
    """Calculate frames per second for the latent space."""
    HOP = 512
    RATIO = 8
    return float(sample_rate) / (HOP * RATIO)


REPO_ID = "ACE-Step/ACE-Step-v1-3.5B"
REPO_ID_QUANT = REPO_ID + "-q4-K-M"  # optional quant id


# class ACEStepPipeline(DiffusionPipeline):
class ACEStepPipeline:
    def _latent_rms(self, x, eps=1e-6):
        # RMS over time axis only, averaged across batch/channels
        return float(torch.sqrt(torch.clamp((x * x).mean(dim=-1), eps)).mean().detach().cpu())

    def _latent_stats(self, x):
        m = float(x.mean().detach().cpu())
        s = float(x.std().detach().cpu())
        mx = float(x.max().detach().cpu())
        mn = float(x.min().detach().cpu())
        return m, s, mn, mx

    def _avg_time(self, x, k=5):
        B, C, H, T = x.shape
        y = x.to(torch.float32).view(B*C, H, T)
        y = torch.nn.functional.avg_pool1d(y, kernel_size=k, stride=1, padding=k//2)
        return y.view(B, C, H, T).to(x.dtype)

    def _match_rms_like(self, z, ref, eps=1e-6):
        def _rms(v):
            return torch.sqrt(torch.clamp((v*v).mean(dim=-1, keepdim=True), eps))
        return z * (_rms(ref) / (_rms(z) + eps))

    def _match_global_stats(self, z, ref, eps=1e-6):
        m_ref = ref.mean(dim=(1,2,3), keepdim=True)
        s_ref = ref.std(dim=(1,2,3), keepdim=True) + eps
        m_z   = z.mean(dim=(1,2,3), keepdim=True)
        s_z   = z.std(dim=(1,2,3), keepdim=True) + eps
        return (z - m_z) * (s_ref / s_z) + m_ref

    def _safe_cap(self, name, val, lo, hi):
        if val < lo:
            logger.warning(f"[CAP] {name} {val} < {lo} -> {lo}")
            return lo
        if val > hi:
            logger.warning(f"[CAP] {name} {val} > {hi} -> {hi}")
            return hi
        return val

    def __init__(
        self,
        checkpoint_dir=None,
        device_id=0,
        dtype="bfloat16",
        text_encoder_checkpoint_path=None,
        persistent_storage_path=None,
        torch_compile=False,
        cpu_offload=False,
        quantized=False,
        overlapped_decode=False,
        **kwargs,
    ):
        if not checkpoint_dir:
            if persistent_storage_path is None:
                checkpoint_dir = os.path.join(
                    os.path.expanduser("~"), ".cache/ace-step/checkpoints"
                )
                os.makedirs(checkpoint_dir, exist_ok=True)
            else:
                checkpoint_dir = os.path.join(persistent_storage_path, "checkpoints")
        ensure_directory_exists(checkpoint_dir)

        self.checkpoint_dir = checkpoint_dir
        self.lora_path = "none"
        self.lora_weight = 1
        device = (
            torch.device(f"cuda:{device_id}")
            if torch.cuda.is_available()
            else torch.device("cpu")
        )
        if device.type == "cpu" and torch.backends.mps.is_available():
            device = torch.device("mps")
        self.dtype = torch.bfloat16 if dtype == "bfloat16" else torch.float32
        if device.type == "mps" and self.dtype == "bfloat16":
            self.dtype = torch.float16
        if device.type == "mps":
            self.dtype = torch.float32
        if "ACE_PIPELINE_DTYPE" in os.environ and len(os.environ["ACE_PIPELINE_DTYPE"]):
            try:
                self.dtype = getattr(torch, os.environ["ACE_PIPELINE_DTYPE"])
            except Exception:
                logger.warning("Invalid ACE_PIPELINE_DTYPE, falling back to default dtype.")
        self.device = device
        self.loaded = False
        self.torch_compile = torch_compile
        self.cpu_offload = cpu_offload
        self.quantized = quantized
        self.overlapped_decode = overlapped_decode

    def cleanup_memory(self):
        """Clean up GPU and CPU memory to prevent VRAM overflow during multiple generations."""
        if torch.cuda.is_available():
            torch.cuda.empty_cache()
            allocated = torch.cuda.memory_allocated() / (1024 ** 3)
            reserved = torch.cuda.memory_reserved() / (1024 ** 3)
            logger.info(f"GPU Memory: {allocated:.2f}GB allocated, {reserved:.2f}GB reserved")
        import gc
        gc.collect()

    def get_checkpoint_path(self, checkpoint_dir, repo):
        checkpoint_dir_models = None

        if checkpoint_dir is not None:
            required_dirs = ["music_dcae_f8c8", "music_vocoder", "ace_step_transformer", "umt5-base"]
            all_dirs_exist = True
            for dir_name in required_dirs:
                dir_path = os.path.join(checkpoint_dir, dir_name)
                if not os.path.exists(dir_path):
                    all_dirs_exist = False
                    break

            if all_dirs_exist:
                logger.info(f"Load models from: {checkpoint_dir}")
                checkpoint_dir_models = checkpoint_dir

        if checkpoint_dir_models is None:
            if checkpoint_dir is None:
                logger.info(f"Download models from Hugging Face: {repo}")
                checkpoint_dir_models = snapshot_download(repo)
            else:
                logger.info(f"Download models from Hugging Face: {repo}, cache to: {checkpoint_dir}")
                checkpoint_dir_models = snapshot_download(repo, cache_dir=checkpoint_dir)
        return checkpoint_dir_models

    def load_checkpoint(self, checkpoint_dir=None, export_quantized_weights=False):
        checkpoint_dir = self.get_checkpoint_path(checkpoint_dir, REPO_ID)
        dcae_checkpoint_path = os.path.join(checkpoint_dir, "music_dcae_f8c8")
        vocoder_checkpoint_path = os.path.join(checkpoint_dir, "music_vocoder")
        ace_step_checkpoint_path = os.path.join(checkpoint_dir, "ace_step_transformer")
        text_encoder_checkpoint_path = os.path.join(checkpoint_dir, "umt5-base")

        self.ace_step_transformer = ACEStepTransformer2DModel.from_pretrained(
            ace_step_checkpoint_path, torch_dtype=self.dtype
        )
        if self.cpu_offload:
            self.ace_step_transformer = self.ace_step_transformer.to("cpu").eval().to(self.dtype)
        else:
            self.ace_step_transformer = self.ace_step_transformer.to(self.device).eval().to(self.dtype)
        if self.torch_compile:
            self.ace_step_transformer = torch.compile(self.ace_step_transformer)

        self.music_dcae = MusicDCAE(
            dcae_checkpoint_path=dcae_checkpoint_path,
            vocoder_checkpoint_path=vocoder_checkpoint_path,
        )
        if self.cpu_offload:
            self.music_dcae = self.music_dcae.to("cpu").eval().to(self.dtype)
        else:
            self.music_dcae = self.music_dcae.to(self.device).eval().to(self.dtype)
        if self.torch_compile:
            self.music_dcae = torch.compile(self.music_dcae)

        lang_segment = LangSegment()
        lang_segment.setfilters(language_filters.default)
        self.lang_segment = lang_segment
        self.lyric_tokenizer = VoiceBpeTokenizer()

        text_encoder_model = UMT5EncoderModel.from_pretrained(
            text_encoder_checkpoint_path, torch_dtype=self.dtype
        ).eval()
        if self.cpu_offload:
            text_encoder_model = text_encoder_model.to("cpu").eval().to(self.dtype)
        else:
            text_encoder_model = text_encoder_model.to(self.device).eval().to(self.dtype)
        text_encoder_model.requires_grad_(False)
        self.text_encoder_model = text_encoder_model
        if self.torch_compile:
            self.text_encoder_model = torch.compile(self.text_encoder_model)

        self.text_tokenizer = AutoTokenizer.from_pretrained(text_encoder_checkpoint_path)
        self.loaded = True

        if self.torch_compile and export_quantized_weights:
            from torch.ao.quantization import quantize_, Int4WeightOnlyConfig

            group_size = 128
            use_hqq = True
            quantize_(self.ace_step_transformer, Int4WeightOnlyConfig(group_size=group_size, use_hqq=use_hqq))
            quantize_(self.text_encoder_model, Int4WeightOnlyConfig(group_size=group_size, use_hqq=use_hqq))

            torch.save(
                self.ace_step_transformer.state_dict(),
                os.path.join(ace_step_checkpoint_path, "diffusion_pytorch_model_int4wo.bin"),
            )
            torch.save(
                self.text_encoder_model.state_dict(),
                os.path.join(text_encoder_checkpoint_path, "pytorch_model_int4wo.bin"),
            )

    def load_quantized_checkpoint(self, checkpoint_dir=None):
        checkpoint_dir = self.get_checkpoint_path(checkpoint_dir, REPO_ID_QUANT)
        dcae_checkpoint_path = os.path.join(checkpoint_dir, "music_dcae_f8c8")
        vocoder_checkpoint_path = os.path.join(checkpoint_dir, "music_vocoder")
        ace_step_checkpoint_path = os.path.join(checkpoint_dir, "ace_step_transformer")
        text_encoder_checkpoint_path = os.path.join(checkpoint_dir, "umt5-base")

        self.music_dcae = MusicDCAE(
            dcae_checkpoint_path=dcae_checkpoint_path,
            vocoder_checkpoint_path=vocoder_checkpoint_path,
        )
        if self.cpu_offload:
            self.music_dcae.eval().to(self.dtype).to(self.device)
        else:
            self.music_dcae.eval().to(self.dtype).to("cpu")
        self.music_dcae = torch.compile(self.music_dcae)

        self.ace_step_transformer = ACEStepTransformer2DModel.from_pretrained(ace_step_checkpoint_path)
        self.ace_step_transformer.eval().to(self.dtype).to("cpu")
        self.ace_step_transformer = torch.compile(self.ace_step_transformer)
        self.ace_step_transformer.load_state_dict(
            torch.load(
                os.path.join(ace_step_checkpoint_path, "diffusion_pytorch_model_int4wo.bin"),
                map_location=self.device,
            ),
            assign=True,
        )
        self.ace_step_transformer.torchao_quantized = True

        self.text_encoder_model = UMT5EncoderModel.from_pretrained(text_encoder_checkpoint_path)
        self.text_encoder_model.eval().to(self.dtype).to("cpu")
        self.text_encoder_model = torch.compile(self.text_encoder_model)
        self.text_encoder_model.load_state_dict(
            torch.load(os.path.join(text_encoder_checkpoint_path, "pytorch_model_int4wo.bin"), map_location=self.device),
            assign=True,
        )
        self.text_encoder_model.torchao_quantized = True

        self.text_tokenizer = AutoTokenizer.from_pretrained(text_encoder_checkpoint_path)

        lang_segment = LangSegment()
        lang_segment.setfilters(language_filters.default)
        self.lang_segment = lang_segment
        self.lyric_tokenizer = VoiceBpeTokenizer()

        self.loaded = True

    @cpu_offload("text_encoder_model")
    def get_text_embeddings(self, texts, text_max_length=256):
        inputs = self.text_tokenizer(
            texts, return_tensors="pt", padding=True, truncation=True, max_length=text_max_length
        )
        inputs = {key: value.to(self.device) for key, value in inputs.items()}
        if self.text_encoder_model.device != self.device:
            self.text_encoder_model.to(self.device)
        with torch.no_grad():
            outputs = self.text_encoder_model(**inputs)
            last_hidden_states = outputs.last_hidden_state
        attention_mask = inputs["attention_mask"]
        return last_hidden_states, attention_mask

    @cpu_offload("text_encoder_model")
    def get_text_embeddings_null(self, texts, text_max_length=256, tau=0.01, l_min=8, l_max=10):
        inputs = self.text_tokenizer(
            texts, return_tensors="pt", padding=True, truncation=True, max_length=text_max_length
        )
        inputs = {key: value.to(self.device) for key, value in inputs.items()}
        if self.text_encoder_model.device != self.device:
            self.text_encoder_model.to(self.device)

        def forward_with_temperature(inputs, tau=0.01, l_min=8, l_max=10):
            handlers = []

            def hook(module, input, output):
                output[:] *= tau
                return output

            for i in range(l_min, l_max):
                handler = (
                    self.text_encoder_model.encoder.block[i].layer[0].SelfAttention.q.register_forward_hook(hook)
                )
                handlers.append(handler)

            with torch.no_grad():
                outputs = self.text_encoder_model(**inputs)
                last_hidden_states = outputs.last_hidden_state

            for hook in handlers:
                hook.remove()

            return last_hidden_states

        last_hidden_states = forward_with_temperature(inputs, tau, l_min, l_max)
        return last_hidden_states

    def set_seeds(self, batch_size, manual_seeds=None):
        processed_input_seeds = None
        if manual_seeds is not None:
            if isinstance(manual_seeds, str):
                if "," in manual_seeds:
                    processed_input_seeds = list(map(int, manual_seeds.split(",")))
                elif manual_seeds.isdigit():
                    processed_input_seeds = int(manual_seeds)
            elif isinstance(manual_seeds, list) and all(isinstance(s, int) for s in manual_seeds):
                if len(manual_seeds) > 0:
                    processed_input_seeds = list(manual_seeds)
            elif isinstance(manual_seeds, int):
                processed_input_seeds = manual_seeds
        random_generators = [torch.Generator(device=self.device) for _ in range(batch_size)]
        actual_seeds = []
        for i in range(batch_size):
            current_seed_for_generator = None
            if processed_input_seeds is None:
                current_seed_for_generator = torch.randint(0, 2**32, (1,)).item()
            elif isinstance(processed_input_seeds, int):
                current_seed_for_generator = processed_input_seeds
            elif isinstance(processed_input_seeds, list):
                if i < len(processed_input_seeds):
                    current_seed_for_generator = processed_input_seeds[i]
                else:
                    current_seed_for_generator = processed_input_seeds[-1]
            if current_seed_for_generator is None:
                current_seed_for_generator = torch.randint(0, 2**32, (1,)).item()
            random_generators[i].manual_seed(current_seed_for_generator)
            actual_seeds.append(current_seed_for_generator)
        return random_generators, actual_seeds

    def get_lang(self, text):
        language = "en"
        try:
            _ = self.lang_segment.getTexts(text)
            langCounts = self.lang_segment.getCounts()
            language = langCounts[0][0]
            if len(langCounts) > 1 and language == "en":
                language = langCounts[1][0]
        except Exception:
            language = "en"
        return language

    def tokenize_lyrics(self, lyrics, debug=False):
        lines = lyrics.split("\n")
        lyric_token_idx = [261]
        for line in lines:
            line = line.strip()
            if not line:
                lyric_token_idx += [2]
                continue

            lang = self.get_lang(line)

            if lang not in SUPPORT_LANGUAGES:
                lang = "en"
            if "zh" in lang:
                lang = "zh"
            if "spa" in lang:
                lang = "es"

            try:
                if structure_pattern.match(line):
                    token_idx = self.lyric_tokenizer.encode(line, "en")
                else:
                    token_idx = self.lyric_tokenizer.encode(line, lang)
                if debug:
                    toks = self.lyric_tokenizer.batch_decode([[tok_id] for tok_id in token_idx])
                    logger.info(f"debbug {line} --> {lang} --> {toks}")
                lyric_token_idx = lyric_token_idx + token_idx + [2]
            except Exception as e:
                print("tokenize error", e, "for line", line, "major_language", lang)
        return lyric_token_idx

    @cpu_offload("ace_step_transformer")
    def calc_v(
        self,
        zt_src,
        zt_tar,
        t,
        encoder_text_hidden_states,
        text_attention_mask,
        target_encoder_text_hidden_states,
        target_text_attention_mask,
        speaker_embds,
        target_speaker_embeds,
        lyric_token_ids,
        lyric_mask,
        target_lyric_token_ids,
        target_lyric_mask,
        do_classifier_free_guidance=False,
        guidance_scale=1.0,
        target_guidance_scale=1.0,
        cfg_type="apg",
        attention_mask=None,
        momentum_buffer=None,
        momentum_buffer_tar=None,
        return_src_pred=True,
    ):
        noise_pred_src = None
        if return_src_pred:
            src_latent_model_input = (
                torch.cat([zt_src, zt_src]) if do_classifier_free_guidance else zt_src
            )
            timestep = t.expand(src_latent_model_input.shape[0])
            noise_pred_src = self.ace_step_transformer(
                hidden_states=src_latent_model_input,
                attention_mask=attention_mask,
                encoder_text_hidden_states=encoder_text_hidden_states,
                text_attention_mask=text_attention_mask,
                speaker_embeds=speaker_embds,
                lyric_token_idx=lyric_token_ids,
                lyric_mask=lyric_mask,
                timestep=timestep,
            ).sample

            if do_classifier_free_guidance:
                noise_pred_with_cond_src, noise_pred_uncond_src = noise_pred_src.chunk(2)
                if cfg_type == "apg":
                    noise_pred_src = apg_forward(
                        pred_cond=noise_pred_with_cond_src,
                        pred_uncond=noise_pred_uncond_src,
                        guidance_scale=guidance_scale,
                        momentum_buffer=momentum_buffer,
                    )
                elif cfg_type == "cfg":
                    noise_pred_src = cfg_forward(
                        cond_output=noise_pred_with_cond_src,
                        uncond_output=noise_pred_uncond_src,
                        cfg_strength=guidance_scale,
                    )

        tar_latent_model_input = (
            torch.cat([zt_tar, zt_tar]) if do_classifier_free_guidance else zt_tar
        )
        timestep = t.expand(tar_latent_model_input.shape[0])
        noise_pred_tar = self.ace_step_transformer(
            hidden_states=tar_latent_model_input,
            attention_mask=attention_mask,
            encoder_text_hidden_states=target_encoder_text_hidden_states,
            text_attention_mask=target_text_attention_mask,
            speaker_embeds=target_speaker_embeds,
            lyric_token_idx=target_lyric_token_ids,
            lyric_mask=target_lyric_mask,
            timestep=timestep,
        ).sample

        if do_classifier_free_guidance:
            noise_pred_with_cond_tar, noise_pred_uncond_tar = noise_pred_tar.chunk(2)
            if cfg_type == "apg":
                noise_pred_tar = apg_forward(
                    pred_cond=noise_pred_with_cond_tar,
                    pred_uncond=noise_pred_uncond_tar,
                    guidance_scale=target_guidance_scale,
                    momentum_buffer=momentum_buffer_tar,
                )
            elif cfg_type == "cfg":
                noise_pred_tar = cfg_forward(
                    cond_output=noise_pred_with_cond_tar,
                    uncond_output=noise_pred_uncond_tar,
                    cfg_strength=target_guidance_scale,
                )
        return noise_pred_src, noise_pred_tar

    @torch.no_grad()
    def flowedit_diffusion_process(
        self,
        encoder_text_hidden_states,
        text_attention_mask,
        speaker_embds,
        lyric_token_ids,
        lyric_mask,
        target_encoder_text_hidden_states,
        target_text_attention_mask,
        target_speaker_embeds,
        target_lyric_token_ids,
        target_lyric_mask,
        src_latents,
        random_generators=None,
        infer_steps=60,
        guidance_scale=15.0,
        n_min=0,
        n_max=1.0,
        n_avg=1,
        scheduler_type="euler",
    ):
        do_classifier_free_guidance = True
        if guidance_scale == 0.0 or guidance_scale == 1.0:
            do_classifier_free_guidance = False

        target_guidance_scale = guidance_scale
        bsz = encoder_text_hidden_states.shape[0]

        if scheduler_type == "euler":
            scheduler = FlowMatchEulerDiscreteScheduler(num_train_timesteps=1000, shift=3.0)
        elif scheduler_type == "heun":
            scheduler = FlowMatchHeunDiscreteScheduler(num_train_timesteps=1000, shift=3.0)
        elif scheduler_type == "pingpong":
            scheduler = FlowMatchPingPongScheduler(num_train_timesteps=1000, shift=3.0)
        else:
            raise ValueError(f"Unknown scheduler_type: {scheduler_type}")

        T_steps = infer_steps
        frame_length = src_latents.shape[-1]
        attention_mask = torch.ones(bsz, frame_length, device=self.device, dtype=self.dtype)

        timesteps, T_steps = retrieve_timesteps(scheduler, T_steps, self.device, timesteps=None)

        if do_classifier_free_guidance:
            attention_mask = torch.cat([attention_mask] * 2, dim=0)

            encoder_text_hidden_states = torch.cat(
                [encoder_text_hidden_states, torch.zeros_like(encoder_text_hidden_states)], 0
            )
            text_attention_mask = torch.cat([text_attention_mask] * 2, dim=0)

            target_encoder_text_hidden_states = torch.cat(
                [target_encoder_text_hidden_states, torch.zeros_like(target_encoder_text_hidden_states)], 0
            )
            target_text_attention_mask = torch.cat([target_text_attention_mask] * 2, dim=0)

            speaker_embds = torch.cat([speaker_embds, torch.zeros_like(speaker_embds)], 0)
            target_speaker_embeds = torch.cat([target_speaker_embeds, torch.zeros_like(target_speaker_embeds)], 0)

            lyric_token_ids = torch.cat([lyric_token_ids, torch.zeros_like(lyric_token_ids)], 0)
            lyric_mask = torch.cat([lyric_mask, torch.zeros_like(lyric_mask)], 0)

            target_lyric_token_ids = torch.cat([target_lyric_token_ids, torch.zeros_like(target_lyric_token_ids)], 0)
            target_lyric_mask = torch.cat([target_lyric_mask, torch.zeros_like(target_lyric_mask)], 0)

        momentum_buffer = MomentumBuffer()
        momentum_buffer_tar = MomentumBuffer()
        x_src = src_latents
        zt_edit = x_src.clone()
        xt_tar = None
        n_min = int(infer_steps * n_min)
        n_max = int(infer_steps * n_max)

        logger.info("flowedit start from {} to {}".format(n_min, n_max))

        for i, t in tqdm(enumerate(timesteps), total=T_steps):
            if i < n_min:
                continue

            t_i = t / 1000
            if i + 1 < len(timesteps):
                t_im1 = (timesteps[i + 1]) / 1000
            else:
                t_im1 = torch.zeros_like(t_i).to(self.device)

            if i < n_max:
                V_delta_avg = torch.zeros_like(x_src)
                for _ in range(n_avg):
                    fwd_noise = randn_tensor(
                        shape=x_src.shape, generator=random_generators, device=self.device, dtype=self.dtype
                    )
                    zt_src = (1 - t_i) * x_src + (t_i) * fwd_noise
                    zt_tar = zt_edit + zt_src - x_src

                    Vt_src, Vt_tar = self.calc_v(
                        zt_src=zt_src,
                        zt_tar=zt_tar,
                        t=t,
                        encoder_text_hidden_states=encoder_text_hidden_states,
                        text_attention_mask=text_attention_mask,
                        target_encoder_text_hidden_states=target_encoder_text_hidden_states,
                        target_text_attention_mask=target_text_attention_mask,
                        speaker_embds=speaker_embds,
                        target_speaker_embeds=target_speaker_embeds,
                        lyric_token_ids=lyric_token_ids,
                        lyric_mask=lyric_mask,
                        target_lyric_token_ids=target_lyric_token_ids,
                        target_lyric_mask=target_lyric_mask,
                        do_classifier_free_guidance=do_classifier_free_guidance,
                        guidance_scale=guidance_scale,
                        target_guidance_scale=target_guidance_scale,
                        attention_mask=attention_mask,
                        momentum_buffer=momentum_buffer,
                    )
                    V_delta_avg += (1.0 / n_avg) * (Vt_tar - Vt_src)

                zt_edit = zt_edit.to(torch.float32)
                if scheduler_type != "pingpong":
                    zt_edit = zt_edit + (t_im1 - t_i) * V_delta_avg
                    zt_edit = zt_edit.to(self.dtype)
                else:
                    zt_edit_denoised = zt_edit - t_i * V_delta_avg
                    noise = torch.empty_like(zt_edit).normal_(
                        generator=random_generators[0] if random_generators else None
                    )
                    prev_sample = (1 - t_im1) * zt_edit_denoised + t_im1 * noise
            else:
                if i == n_max:
                    fwd_noise = randn_tensor(
                        shape=x_src.shape, generator=random_generators, device=self.device, dtype=self.dtype
                    )
                    scheduler._init_step_index(t)
                    sigma = scheduler.sigmas[scheduler.step_index]
                    xt_src = sigma * fwd_noise + (1.0 - sigma) * x_src
                    xt_tar = zt_edit + xt_src - x_src

                _, Vt_tar = self.calc_v(
                    zt_src=None,
                    zt_tar=xt_tar,
                    t=t,
                    encoder_text_hidden_states=encoder_text_hidden_states,
                    text_attention_mask=text_attention_mask,
                    target_encoder_text_hidden_states=target_encoder_text_hidden_states,
                    target_text_attention_mask=target_text_attention_mask,
                    speaker_embds=speaker_embds,
                    target_speaker_embeds=target_speaker_embeds,
                    lyric_token_ids=lyric_token_ids,
                    lyric_mask=lyric_mask,
                    target_lyric_token_ids=target_lyric_token_ids,
                    target_lyric_mask=target_lyric_mask,
                    do_classifier_free_guidance=do_classifier_free_guidance,
                    guidance_scale=guidance_scale,
                    target_guidance_scale=target_guidance_scale,
                    attention_mask=attention_mask,
                    momentum_buffer_tar=momentum_buffer_tar,
                    return_src_pred=False,
                )

                xt_tar = xt_tar.to(torch.float32)
                if scheduler_type != "pingpong":
                    prev_sample = xt_tar + (t_im1 - t_i) * Vt_tar
                    prev_sample = prev_sample.to(self.dtype)
                    xt_tar = prev_sample
                else:
                    prev_sample = xt_tar - t_i * Vt_tar
                    noise = torch.empty_like(zt_edit).normal_(
                        generator=random_generators[0] if random_generators else None
                    )
                    prev_sample = (1 - t_im1) * prev_sample + t_im1 * noise
                    xt_tar = prev_sample

        target_latents = zt_edit if xt_tar is None else xt_tar
        return target_latents

    def add_latents_noise(self, gt_latents, sigma_max, noise, scheduler_type, infer_steps):
        bsz = gt_latents.shape[0]
        if scheduler_type == "euler":
            scheduler = FlowMatchEulerDiscreteScheduler(
                num_train_timesteps=1000, shift=3.0, sigma_max=sigma_max
            )
        elif scheduler_type == "heun":
            scheduler = FlowMatchHeunDiscreteScheduler(
                num_train_timesteps=1000, shift=3.0, sigma_max=sigma_max
            )
        elif scheduler_type == "pingpong":
            scheduler = FlowMatchPingPongScheduler(
                num_train_timesteps=1000, shift=3.0, sigma_max=sigma_max
            )

        infer_steps = int(sigma_max * infer_steps)
        timesteps, num_inference_steps = retrieve_timesteps(
            scheduler, num_inference_steps=infer_steps, device=self.device, timesteps=None
        )
        noisy_image = gt_latents * (1 - scheduler.sigma_max) + noise * scheduler.sigma_max
        logger.info(
            f"{scheduler.sigma_min=} {scheduler.sigma_max=} {timesteps=} {num_inference_steps=}"
        )
        return noisy_image, timesteps, scheduler, num_inference_steps

    @cpu_offload("ace_step_transformer")
    @torch.no_grad()
    def text2music_diffusion_process(
        self,
        duration,
        encoder_text_hidden_states,
        text_attention_mask,
        speaker_embds,
        lyric_token_ids,
        lyric_mask,
        random_generators=None,
        infer_steps=60,
        guidance_scale=15.0,
        omega_scale=10.0,
        scheduler_type="euler",
        cfg_type="apg",
        zero_steps=1,
        use_zero_init=True,
        guidance_interval=0.5,
        guidance_interval_decay=1.0,
        min_guidance_scale=3.0,
        oss_steps=[],
        encoder_text_hidden_states_null=None,
        use_erg_lyric=False,
        use_erg_diffusion=False,
        retake_random_generators=None,
        retake_variance=0.5,
        add_retake_noise=False,
        guidance_scale_text=0.0,
        guidance_scale_lyric=0.0,
        repaint_start=0,
        repaint_end=0,
        src_latents=None,
        audio2audio_enable=False,
        ref_audio_strength=0.5,
        ref_latents=None,
        extend_strength=0.7,
        sample_rate=48000,
        # ---- extend bootstrap controls ----
        extend_bootstrap=True,
        extend_bootstrap_method="a2a",
        extend_bootstrap_strength=0.6,
        seam_seconds=0.75,
        extend_pad_mode="boot_only",
        extend_tile_only=False,
<<<<<<< HEAD
        extend_edge_bootstrap_only=False,   # <--- NEW
        extend_tile_then_repaint: bool = False,
        # ---- extend bootstrap tuning (new) ----
        extend_bootstrap_edge_sec: float = 2.0,          # how many seconds of edge context to tile from
        extend_bootstrap_sigma_max: float | None = None, # override the sigma_max used inside bootstrap; None -> derive from extend_bootstrap_strength
        extend_bootstrap_noise_mode: str = "zeros",      # "zeros" | "matched" | "gauss"
    ):
        
        # Mutual exclusion guards
        if extend_tile_only and extend_edge_bootstrap_only:
            logger.warning("Both tile_only and edge_bootstrap_only set; preferring tile_only.")
            extend_edge_bootstrap_only = False
        if extend_tile_only and extend_bootstrap:
            logger.info("tile_only=True → forcing extend_bootstrap=False for purity.")
            extend_bootstrap = False
        if extend_tile_only and extend_edge_bootstrap_only: 
            extend_edge_bootstrap_only = False  # keep exclusivity

=======
        # NEW options:
        extend_tile_keep_center=True,
        extend_tile_repaint_pads=False,
    ):
>>>>>>> 4f1840da
        logger.info(
            "cfg_type: {}, guidance_scale: {}, omega_scale: {}".format(
                cfg_type, guidance_scale, omega_scale
            )
        )
        
        # Make the two "only" modes mutually exclusive
        if extend_tile_only and extend_edge_bootstrap_only:
            logger.warning("Both extend_tile_only and extend_edge_bootstrap_only were set; defaulting to extend_edge_bootstrap_only.")
            extend_tile_only = False
        do_classifier_free_guidance = True
        if guidance_scale == 0.0 or guidance_scale == 1.0:
            do_classifier_free_guidance = False

        do_double_condition_guidance = False
        if (
            guidance_scale_text is not None
            and guidance_scale_text > 1.0
            and guidance_scale_lyric is not None
            and guidance_scale_lyric > 1.0
        ):
            do_double_condition_guidance = True
            logger.info(
                "do_double_condition_guidance: {}, guidance_scale_text: {}, guidance_scale_lyric: {}".format(
                    do_double_condition_guidance, guidance_scale_text, guidance_scale_lyric
                )
            )

        bsz = encoder_text_hidden_states.shape[0]

        if scheduler_type == "euler":
            scheduler = FlowMatchEulerDiscreteScheduler(num_train_timesteps=1000, shift=3.0)
        elif scheduler_type == "heun":
            scheduler = FlowMatchHeunDiscreteScheduler(num_train_timesteps=1000, shift=3.0)
        elif scheduler_type == "pingpong":
            scheduler = FlowMatchPingPongScheduler(num_train_timesteps=1000, shift=3.0)

        # fps logic
        if src_latents is not None:
            fps = _frames_per_second(44100)
            logger.info(f"Using 44.1kHz for frame calculations (MusicDCAE native rate): fps={fps:.6f}")
        else:
            fps = _frames_per_second(sample_rate)
            logger.info(f"Using {sample_rate}Hz for frame calculations: fps={fps:.6f}")

        frame_length = int(duration * fps)
        if src_latents is not None:
            frame_length = src_latents.shape[-1]

        logger.info(
            f"[DBG] fps={fps:.6f} infer_steps={infer_steps} guidance_scale={guidance_scale} "
            f"min_cfg={min_guidance_scale} cfg_type={cfg_type} scheduler={type(scheduler).__name__}"
        )
        logger.info(
            f"[DBG] initial frame_length={frame_length} src_latents={'yes' if src_latents is not None else 'no'} "
            f"ref_latents={'yes' if ref_latents is not None else 'no'}"
        )

        if ref_latents is not None:
            frame_length = ref_latents.shape[-1]

        if len(oss_steps) > 0:
            infer_steps = max(oss_steps)
            timesteps, num_inference_steps = retrieve_timesteps(
                scheduler, num_inference_steps=infer_steps, device=self.device, timesteps=None
            )
            new_timesteps = torch.zeros(len(oss_steps), dtype=self.dtype, device=self.device)
            for idx in range(len(oss_steps)):
                new_timesteps[idx] = timesteps[oss_steps[idx] - 1]
            num_inference_steps = len(oss_steps)
            sigmas = (new_timesteps / 1000).float().cpu().numpy()
            timesteps, num_inference_steps = retrieve_timesteps(
                scheduler, num_inference_steps=num_inference_steps, device=self.device, sigmas=sigmas
            )
            logger.info(f"oss_steps: {oss_steps}, num_inference_steps: {num_inference_steps}")
        else:
            timesteps, num_inference_steps = retrieve_timesteps(
                scheduler, num_inference_steps=infer_steps, device=self.device, timesteps=None
            )

        target_latents = randn_tensor(
            shape=(bsz, 8, 16, frame_length), generator=random_generators, device=self.device, dtype=self.dtype
        )

        is_repaint = False
        is_extend = False

        # --- retake/repaint window setup ---
        if add_retake_noise:
            retake_frac = float(retake_variance)
            n_min = int(infer_steps * (1 - retake_frac))
            n_min = max(1, min(n_min, infer_steps - 1))

            def _choose_n_min_by_sigma(target_sigma=0.20):
                try:
                    _ = scheduler.sigmas
                    for i, t in enumerate(timesteps):
                        scheduler._init_step_index(t)
                        sig = float(scheduler.sigmas[scheduler.step_index].detach().cpu())
                        if sig <= target_sigma:
                            return max(1, i)
                except Exception:
                    pass
                return None

            late = _choose_n_min_by_sigma(0.20)
            if late is not None and late > n_min:
                logger.info(f"[DBG] overriding n_min {n_min} -> {late} to ensure low sigma repaint")
                n_min = late

            retake_variance = torch.tensor(retake_frac * math.pi / 2).to(self.device).to(self.dtype)
            retake_latents = randn_tensor(
                shape=(bsz, 8, 16, frame_length), generator=retake_random_generators, device=self.device, dtype=self.dtype
            )

            def sec_to_frames(sec: float) -> int:
                return int(round(sec * fps))

            repaint_start_frame = sec_to_frames(repaint_start)
            repaint_end_frame = sec_to_frames(repaint_end)

            logger.info(f"repaint_start={repaint_start}, repaint_end={repaint_end}")
            logger.info(
                f"src_len_frames={src_latents.shape[-1] if src_latents is not None else None}, frame_length={frame_length}"
            )
            logger.info(
                f"[DBG] repaint_start_frame={repaint_start_frame} repaint_end_frame={repaint_end_frame}"
            )

        if add_retake_noise and (src_latents is not None):
            src_len = src_latents.shape[-1]

            if not ((repaint_start < 0) or (repaint_end > src_len / fps)):
                repaint_start_frame = max(0, min(repaint_start_frame, src_len))
                repaint_end_frame = max(0, min(repaint_end_frame, src_len))
            else:
                repaint_start_frame = max(-src_len, repaint_start_frame)
                repaint_end_frame = max(0, repaint_end_frame)

            if repaint_end_frame < repaint_start_frame:
                repaint_end_frame = repaint_start_frame

            x0 = src_latents
            is_repaint = repaint_end_frame - repaint_start_frame != frame_length
            is_extend = (repaint_start_frame < 0) or (repaint_end_frame > frame_length)
            if is_extend:
                is_repaint = True

            if not is_repaint:
                target_latents = torch.cos(retake_variance) * target_latents + torch.sin(retake_variance) * retake_latents
            elif not is_extend:
                repaint_mask = torch.zeros((bsz, 8, 16, frame_length), device=self.device, dtype=self.dtype)
                repaint_mask[:, :, :, repaint_start_frame:repaint_end_frame] = 1.0
                repaint_noise = torch.cos(retake_variance) * target_latents + torch.sin(retake_variance) * retake_latents
                repaint_noise = torch.where(repaint_mask == 1.0, repaint_noise, target_latents)
                zt_edit = x0.clone()
                z0 = repaint_noise
            elif is_extend:
                gt_latents = src_latents
                src_len = gt_latents.shape[-1]
                max_infer_fame_length = int(240 * fps)

<<<<<<< HEAD
                # ---- RIGHT-ONLY EXTEND ----
                # Ignore negative repaint_start for extension; do not pad the left at all.
                # Compute desired extension purely from repaint_end.
                desired_end_f = max(src_len, repaint_end_frame)  # never earlier than src end
                left_pad  = 0
                right_pad = max(0, desired_end_f - src_len)
                new_len   = src_len + right_pad

                # Cap to model length
                if new_len > max_infer_fame_length:
                    right_pad = max_infer_fame_length - src_len
                    new_len   = src_len + right_pad

                # Single-sided pad (time is last dim)
                if right_pad > 0:
                    gt_latents = torch.nn.functional.pad(gt_latents, (0, right_pad), "constant", 0)

                # Update frame_length and repaint frames (only right region is editable)
                frame_length = new_len
                repaint_start_frame = src_len               # start repaint exactly at seam
                repaint_end_frame   = src_len + right_pad   # repaint only the extension

                # Logs
                f2s = lambda f: f / fps
                logger.info(f"[EXTEND-R] src={src_len}f ({f2s(src_len):.2f}s) right_pad={right_pad}f ({f2s(right_pad):.2f}s) new_len={new_len}f ({f2s(new_len):.2f}s)")

                # Build repaint mask: 0 on original clip, 1 on padded tail, with a short taper at the seam
                x0 = gt_latents
                repaint_mask = torch.zeros_like(gt_latents)
                if right_pad > 0:
                    repaint_mask[..., -right_pad:] = 1.0

                # ---- TILE-ONLY SEED FOR THE TAIL (no bootstrap) ----
                # Use last EDGE seconds as a motif; repeat to fill the extension
                def _avg_time(x, k=5):
                    B, C, H, T = x.shape
                    y = x.to(torch.float32).view(B*C, H, T)
                    y = torch.nn.functional.avg_pool1d(y, kernel_size=k, stride=1, padding=k//2)
                    return y.view(B, C, H, T).to(x.dtype)

                def _tile(edge_chunk, need):
                    reps = (need + edge_chunk.shape[-1] - 1) // edge_chunk.shape[-1]
                    return edge_chunk.repeat(1,1,1,reps)[..., :need]

                EDGE = max(64, int(round(float(extend_bootstrap_edge_sec if 'extend_bootstrap_edge_sec' in locals() else 2.0) * fps)))
                mid  = x0[..., :src_len]  # original clip unchanged

                right_seed = None
                if right_pad > 0:
                    # take last EDGE frames (no flip), smooth a little, tile
                    right_edge = _avg_time(x0[..., src_len-EDGE:src_len], k=7) if src_len >= EDGE else _avg_time(x0[..., :src_len], k=7)
                    right_seed = _tile(right_edge, right_pad)

                    # cosine cross-fade at the seam to avoid a step
                    R = right_pad
                    fade = torch.linspace(0.0, 1.0, steps=min(int(round(seam_seconds * fps)), R), device=self.device, dtype=self.dtype)
                    # Align fade to the front of the pad region
                    fade_len = fade.numel()
                    if fade_len > 0:
                        # blend last fade_len frames of mid into first fade_len of right_seed
                        cross_A = mid[..., -fade_len:]
                        cross_B = right_seed[..., :fade_len]
                        cross   = (1.0 - fade).view(1,1,1,-1) * cross_A + fade.view(1,1,1,-1) * cross_B
                        right_seed = torch.cat([cross, right_seed[..., fade_len:]], dim=-1)

                # Concatenate: original mid + tiled tail
                parts = [mid]
                if right_seed is not None:
                    parts.append(right_seed)
                z0 = torch.cat(parts, dim=-1)

                # RMS + global distribution match keeps vocoder stable
                z0 = self._match_rms_like(z0, x0)
                z0 = self._match_global_stats(z0, x0)

                target_latents = z0.clone()
                zt_edit = x0.clone()

                # soften the repaint mask at seam (on the right only)
                ramp_len = int(max(1, round(float(seam_seconds) * fps)))
                if right_pad > 0:
                    L = min(ramp_len, right_pad)
                    ramp = torch.linspace(0.0, 1.0, steps=L, device=self.device, dtype=self.dtype).view(1,1,1,L)
                    s = frame_length - right_pad
                    repaint_mask[..., s : s + L] = ramp

                is_repaint = True
                is_extend  = True
                logger.info(f"[TILE→REPAINT-R] right-only seed (EDGE={EDGE}) → repaint tail; left kept intact.")
=======
                target_start_f = repaint_start_frame
                target_end_f = repaint_end_frame

                left_pad = max(0, -target_start_f)
                right_pad = max(0, target_end_f - src_len)
                new_len = src_len + left_pad + right_pad

                left_trim = right_trim = 0
                if new_len > max_infer_fame_length:
                    overflow = new_len - max_infer_fame_length
                    take_left = min(left_pad, overflow // 2 + overflow % 2)
                    take_right = min(right_pad, overflow - take_left)
                    left_trim, right_trim = take_left, take_right
                    left_pad -= take_left
                    right_pad -= take_right
                    new_len = max_infer_fame_length

                if left_pad or right_pad:
                    gt_latents = torch.nn.functional.pad(gt_latents, (left_pad, right_pad), "constant", 0)

                frame_length = new_len
                repaint_start_frame = left_pad
                repaint_end_frame = left_pad + src_len

                logger.info(
                    f"[EXTEND] src={src_len} left_pad={left_pad} right_pad={right_pad} new_len={frame_length}"
                )

                # === TILE-ONLY FAST PATH (no diffusion) ===
                if is_extend and extend_tile_only:
                    def _tile_edge(edge_chunk, need):
                        reps = (need + edge_chunk.shape[-1] - 1) // edge_chunk.shape[-1]
                        return edge_chunk.repeat(1, 1, 1, reps)[..., :need]

                    def _smooth_time(x, k=5):
                        B, C, H, T = x.shape
                        x_ = x.to(torch.float32).view(B * C, H, T)
                        x_ = torch.nn.functional.avg_pool1d(x_, kernel_size=k, stride=1, padding=k // 2)
                        return x_.to(x.dtype).view(B, C, H, T)

                    def _match_stats(z, ref, eps=1e-6):
                        m_ref = ref.mean(dim=(1, 2, 3), keepdim=True)
                        s_ref = ref.std(dim=(1, 2, 3), keepdim=True) + eps
                        m_z = z.mean(dim=(1, 2, 3), keepdim=True)
                        s_z = z.std(dim=(1, 2, 3), keepdim=True) + eps
                        return (z - m_z) * (s_ref / s_z) + m_ref

                    # Build stitched latents with original center
                    EDGE = int(min(max(128, gt_latents.shape[-1] // 8), max(128, int(3.0 * fps))))
                    EDGE = max(128, EDGE)

                    left_tile = right_tile = None
                    if left_pad > 0:
                        left_edge = _smooth_time(gt_latents[..., :EDGE].flip(-1), k=5)
                        left_tile = _tile_edge(left_edge, left_pad)
                    if right_pad > 0:
                        right_edge = _smooth_time(gt_latents[..., -EDGE:], k=5)
                        right_tile = _tile_edge(right_edge, right_pad)

                    mid_start = left_pad if left_pad > 0 else 0
                    mid_end = gt_latents.shape[-1] - (right_pad if right_pad > 0 else 0)
                    mid_orig = gt_latents[..., mid_start:mid_end]

                    parts = []
                    if left_tile is not None:
                        parts.append(left_tile)
                    parts.append(mid_orig)
                    if right_tile is not None:
                        parts.append(right_tile)
                    tiled = torch.cat(parts, dim=-1)

                    # cosine crossfade at seams
                    ramp_len = int(max(1, round(float(seam_seconds) * fps)))

                    def _cos_ramp(n):
                        t = torch.linspace(0, 1, steps=n, device=tiled.device, dtype=tiled.dtype)
                        return 0.5 * (1.0 + torch.cos(t * math.pi))  # 1..0

                    if left_pad > 0 and ramp_len > 0:
                        L = min(ramp_len, left_pad, mid_orig.shape[-1])
                        w = _cos_ramp(L).view(1, 1, 1, L)
                        tiled[..., left_pad - L : left_pad] = (
                            tiled[..., left_pad - L : left_pad] * w + mid_orig[..., :L] * (1 - w)
                        )

                    if right_pad > 0 and ramp_len > 0:
                        L = min(ramp_len, right_pad, mid_orig.shape[-1])
                        w = _cos_ramp(L).view(1, 1, 1, L)
                        s = left_pad + mid_orig.shape[-1]
                        tiled[..., s - L : s] = tiled[..., s - L : s] * (1 - w) + mid_orig[..., -L:] * w

                    tiled = _match_stats(tiled, gt_latents)
                    if extend_tile_keep_center and (mid_orig.numel() > 0):
                        s = left_pad
                        tiled[..., s : s + mid_orig.shape[-1]] = mid_orig

                    logger.info(
                        "[TILE-ONLY] stitched with original center + cosine crossfades "
                        f"(left_pad={left_pad}, right_pad={right_pad}, ramp_len={ramp_len}, EDGE={EDGE}) "
                        f"-> {tuple(tiled.shape)}"
                    )

                    # If we do NOT want repaint, return immediately
                    if not extend_tile_repaint_pads:
                        return tiled

                    # else: fall through into pads-only repaint using tiled as x0/z0
                    # Build repaint mask on pads (with soft ramps), keep center frozen
                    repaint_mask = torch.zeros_like(tiled)
                    if left_pad > 0:
                        repaint_mask[..., :left_pad] = 1.0
                    if right_pad > 0:
                        repaint_mask[..., -right_pad:] = 1.0
                    if left_pad > 0 and ramp_len > 0:
                        L = min(ramp_len, left_pad)
                        ramp = torch.linspace(1.0, 0.0, steps=L, device=self.device, dtype=self.dtype).view(
                            1, 1, 1, L
                        )
                        repaint_mask[..., left_pad - L : left_pad] = ramp
                    if right_pad > 0 and ramp_len > 0:
                        L = min(ramp_len, right_pad)
                        ramp = torch.linspace(0.0, 1.0, steps=L, device=self.device, dtype=self.dtype).view(
                            1, 1, 1, L
                        )
                        s = frame_length - right_pad
                        repaint_mask[..., s : s + L] = ramp

                    # Set repaint state to mimic the plain repaint flow
                    x0 = tiled
                    z0 = tiled.clone()
                    zt_edit = x0.clone()
                    target_latents = z0.clone()
                    is_repaint = True  # ensure repaint loop below runs
                    # keep previously computed n_min

                # build repaint mask in padded space for non-tile-only branch
                if not (is_extend and extend_tile_only and extend_tile_repaint_pads):
                    repaint_mask = torch.zeros_like(gt_latents)
                    if left_pad > 0:
                        repaint_mask[..., :left_pad] = 1.0
                    if right_pad > 0:
                        repaint_mask[..., -right_pad:] = 1.0
                    x0 = gt_latents

                    # seeds for z0 with improved bootstrap if desired
                    EDGE = int(min(max(128, x0.shape[-1] // 8), max(128, int(3.0 * fps))))
                    EDGE = max(128, EDGE)

                    def _tile_edge(edge_chunk, need):
                        reps = (need + edge_chunk.shape[-1] - 1) // edge_chunk.shape[-1]
                        return edge_chunk.repeat(1, 1, 1, reps)[..., :need]

                    def _smooth_time(x, k=5):
                        B, C, H, T = x.shape
                        dtype_orig = x.dtype
                        x_ = x.to(torch.float32).view(B * C, H, T)
                        x_ = torch.nn.functional.avg_pool1d(x_, kernel_size=k, stride=1, padding=k // 2)
                        return x_.to(dtype_orig).view(B, C, H, T)

                    def _rms(x, eps=1e-6):
                        return torch.sqrt(torch.clamp((x * x).mean(dim=-1, keepdim=True), min=eps))

                    def _match_rms(noise_like, ref_like):
                        return noise_like * (_rms(ref_like) / (_rms(noise_like) + 1e-6))

                    def _ramp_theta(length, theta_near, theta_far):
                        if length <= 1:
                            return torch.tensor([theta_near], device=self.device, dtype=self.dtype)
                        t = torch.linspace(0, 1, steps=length, device=self.device, dtype=self.dtype)
                        w = 0.5 * (1.0 - torch.cos(t * math.pi))
                        return theta_near + (theta_far - theta_near) * w

                    pad_sec_total = (left_pad + right_pad) / max(1.0, fps)
                    theta_near = torch.tensor(min(0.95, max(0.6, float(extend_strength))), device=self.device, dtype=self.dtype)
                    theta_far = torch.tensor(0.15 if pad_sec_total >= 15.0 else 0.25, device=self.device, dtype=self.dtype)

                    if left_pad > 0:
                        left_edge = _smooth_time(x0[..., :EDGE].flip(-1), k=5)
                        left_edge_tiled = _tile_edge(left_edge, left_pad)
                        theta_vec = _ramp_theta(left_pad, theta_near, theta_far).view(1, 1, 1, -1)
                        base_seed = _match_rms(retake_latents[..., :left_pad], left_edge_tiled)
                        left_seed = theta_vec * left_edge_tiled + (1.0 - theta_vec) * base_seed
                    else:
                        left_seed = None

                    if right_pad > 0:
                        right_edge = _smooth_time(x0[..., -EDGE:], k=5)
                        right_edge_tiled = _tile_edge(right_edge, right_pad)
                        theta_vec = _ramp_theta(right_pad, theta_near, theta_far).view(1, 1, 1, -1)
                        base_seed = _match_rms(retake_latents[..., -right_pad:], right_edge_tiled)
                        right_seed = theta_vec * right_edge_tiled + (1.0 - theta_vec) * base_seed
                    else:
                        right_seed = None

                    mid = target_latents[..., left_trim : target_latents.shape[-1] - right_trim]
                    parts = []
                    if left_pad > 0:
                        parts.append(left_seed)
                    parts.append(mid)
                    if right_pad > 0:
                        parts.append(right_seed)
                    z0 = torch.cat(parts, dim=-1)

                    # soft seam ramps
                    ramp_len = int(max(1, round(float(seam_seconds) * fps)))
                    if left_pad > 0:
                        L = min(ramp_len, left_pad)
                        ramp = torch.linspace(1.0, 0.0, steps=L, device=self.device, dtype=self.dtype).view(
                            1, 1, 1, L
                        )
                        repaint_mask[..., left_pad - L : left_pad] = ramp
                    if right_pad > 0:
                        L = min(ramp_len, right_pad)
                        ramp = torch.linspace(0.0, 1.0, steps=L, device=self.device, dtype=self.dtype).view(
                            1, 1, 1, L
                        )
                        s = frame_length - right_pad
                        repaint_mask[..., s : s + L] = ramp

                    def _match_stats(z, ref, eps=1e-6):
                        m_ref = ref.mean(dim=(1, 2, 3), keepdim=True)
                        s_ref = ref.std(dim=(1, 2, 3), keepdim=True) + eps
                        m_z = z.mean(dim=(1, 2, 3), keepdim=True)
                        s_z = z.std(dim=(1, 2, 3), keepdim=True) + eps
                        return (z - m_z) * (s_ref / s_z) + m_ref

                    z0 = _match_stats(z0, x0)
                    zt_edit = x0.clone()
                    target_latents = z0.clone()
>>>>>>> 4f1840da

        if audio2audio_enable and ref_latents is not None:
            logger.info(f"audio2audio_enable: {audio2audio_enable}, ref_latents: {ref_latents.shape}")
            target_latents, timesteps, scheduler, num_inference_steps = self.add_latents_noise(
                gt_latents=ref_latents,
                sigma_max=(1 - ref_audio_strength),
                noise=target_latents,
                scheduler_type=scheduler_type,
                infer_steps=infer_steps,
            )

        attention_mask = torch.ones(bsz, frame_length, device=self.device, dtype=self.dtype)

        # guidance interval
        start_idx = int(num_inference_steps * ((1 - guidance_interval) / 2))
        end_idx = int(num_inference_steps * (guidance_interval / 2 + 0.5))

        if is_extend:
            start_idx = 0
            end_idx = num_inference_steps
<<<<<<< HEAD
            guidance_interval_decay = 1.2 if guidance_interval_decay == 0.0 else guidance_interval_decay
            min_guidance_scale = max(6.0, float(min_guidance_scale))
            omega_scale = min(10.0, float(omega_scale))   # avoid too aggressive steps
            logger.info(f"[EXTEND-STAB] CFG in full range, min_cfg={min_guidance_scale}, decay={guidance_interval_decay}, omega={omega_scale}")
        
        logger.info(
            f"start_idx: {start_idx}, end_idx: {end_idx}, num_inference_steps: {num_inference_steps}"
        )
=======
            if guidance_interval_decay == 0.0:
                guidance_interval_decay = 1.2
            if min_guidance_scale < 6.0:
                min_guidance_scale = 6.0
            logger.info("Extend mode: full-range guidance with mild decay and min_cfg>=6.")

        logger.info(f"start_idx: {start_idx}, end_idx: {end_idx}, num_inference_steps: {num_inference_steps}")
>>>>>>> 4f1840da

        momentum_buffer = MomentumBuffer()

        def forward_encoder_with_temperature(self, inputs, tau=0.01, l_min=4, l_max=6):
            handlers = []

            def hook(module, input, output):
                output[:] *= tau
                return output

            for i in range(l_min, l_max):
                handler = self.ace_step_transformer.lyric_encoder.encoders[i].self_attn.linear_q.register_forward_hook(
                    hook
                )
                handlers.append(handler)

            encoder_hidden_states, encoder_hidden_mask = self.ace_step_transformer.encode(**inputs)

            for hook in handlers:
                hook.remove()

            return encoder_hidden_states

        # P(speaker, text, lyric)
        encoder_hidden_states, encoder_hidden_mask = self.ace_step_transformer.encode(
            encoder_text_hidden_states, text_attention_mask, speaker_embds, lyric_token_ids, lyric_mask
        )

        if use_erg_lyric:
            encoder_hidden_states_null = forward_encoder_with_temperature(
                self,
                inputs={
                    "encoder_text_hidden_states": (
                        encoder_text_hidden_states_null
                        if encoder_text_hidden_states_null is not None
                        else torch.zeros_like(encoder_text_hidden_states)
                    ),
                    "text_attention_mask": text_attention_mask,
                    "speaker_embeds": torch.zeros_like(speaker_embds),
                    "lyric_token_idx": lyric_token_ids,
                    "lyric_mask": lyric_mask,
                },
            )
        else:
            encoder_hidden_states_null, _ = self.ace_step_transformer.encode(
                torch.zeros_like(encoder_text_hidden_states),
                text_attention_mask,
                torch.zeros_like(speaker_embds),
                torch.zeros_like(lyric_token_ids),
                lyric_mask,
            )

        encoder_hidden_states_no_lyric = None
        if do_double_condition_guidance:
            if use_erg_lyric:
                encoder_hidden_states_no_lyric = forward_encoder_with_temperature(
                    self,
                    inputs={
                        "encoder_text_hidden_states": encoder_text_hidden_states,
                        "text_attention_mask": text_attention_mask,
                        "speaker_embeds": torch.zeros_like(speaker_embds),
                        "lyric_token_idx": lyric_token_ids,
                        "lyric_mask": lyric_mask,
                    },
                )
            else:
                encoder_hidden_states_no_lyric, _ = self.ace_step_transformer.encode(
                    encoder_text_hidden_states,
                    text_attention_mask,
                    torch.zeros_like(speaker_embds),
                    torch.zeros_like(lyric_token_ids),
                    lyric_mask,
                )

        def forward_diffusion_with_temperature(self, hidden_states, timestep, inputs, tau=0.01, l_min=15, l_max=20):
            handlers = []

            def hook(module, input, output):
                output[:] *= tau
                return output

            for i in range(l_min, l_max):
                handler = self.ace_step_transformer.transformer_blocks[i].attn.to_q.register_forward_hook(hook)
                handlers.append(handler)
                handler = self.ace_step_transformer.transformer_blocks[i].cross_attn.to_q.register_forward_hook(hook)
                handlers.append(handler)

            sample = self.ace_step_transformer.decode(hidden_states=hidden_states, timestep=timestep, **inputs).sample

            for hook in handlers:
                hook.remove()

            return sample

        # Final shape guard for repaint modes
        if add_retake_noise and (src_latents is not None) and is_repaint:
            need = x0.shape[-1]
            if z0.shape[-1] > need:
                z0 = z0[..., :need]
            elif z0.shape[-1] < need:
                z0 = torch.nn.functional.pad(z0, (0, need - z0.shape[-1]))
            if target_latents.shape[-1] > need:
                target_latents = target_latents[..., :need]
            elif target_latents.shape[-1] < need:
                target_latents = torch.nn.functional.pad(target_latents, (0, need - target_latents.shape[-1]))
            logger.info(
                f"[DBG] shape guard enforced: target_latents={tuple(target_latents.shape)} "
                f"z0={tuple(z0.shape)} x0={tuple(x0.shape)} need={need}"
            )

<<<<<<< HEAD
        # Ensure repaint actually starts inside the schedule and at low noise
        n_min = self._safe_cap("n_min", n_min, 1, num_inference_steps - 2)

        # Log sigma around n_min
        try:
            scheduler._init_step_index(timesteps[n_min])
            sig_here = float(scheduler.sigmas[scheduler.step_index].detach().cpu())
        except Exception:
            sig_here = float(timesteps[n_min] / 1000)
        logger.info(f"[REPAINT] n_min={n_min}/{num_inference_steps}  est_sigma={sig_here:.4f}  start_idx={start_idx} end_idx={end_idx}")

=======
        # --------- Diffusion Loop (plain repaint-style when is_repaint) ---------
>>>>>>> 4f1840da
        for i, t in tqdm(enumerate(timesteps), total=num_inference_steps):
            if add_retake_noise and (src_latents is not None) and is_repaint:
                if i < n_min:
                    continue
                elif i == n_min:
                    t_i = t / 1000
                    zt_src = (1.0 - t_i) * x0 + t_i * z0
                    target_latents = zt_edit + zt_src - x0
                    logger.info(f"repaint start from {n_min} add {t_i} level of noise")

            latents = target_latents
            is_in_guidance_interval = start_idx <= i < end_idx

            if is_in_guidance_interval and do_classifier_free_guidance:
                if guidance_interval_decay > 0:
                    progress = (i - start_idx) / max(1, (end_idx - start_idx - 1))
                    current_guidance_scale = guidance_scale - (guidance_scale - min_guidance_scale) * progress * guidance_interval_decay
                else:
                    current_guidance_scale = guidance_scale

                latent_model_input = latents
                timestep = t.expand(latent_model_input.shape[0])
                output_length = latent_model_input.shape[-1]

                noise_pred_with_cond = self.ace_step_transformer.decode(
                    hidden_states=latent_model_input,
                    attention_mask=attention_mask,
                    encoder_hidden_states=encoder_hidden_states,
                    encoder_hidden_mask=encoder_hidden_mask,
                    output_length=output_length,
                    timestep=timestep,
                ).sample

                noise_pred_with_only_text_cond = None
                if do_double_condition_guidance and encoder_hidden_states_no_lyric is not None:
                    noise_pred_with_only_text_cond = self.ace_step_transformer.decode(
                        hidden_states=latent_model_input,
                        attention_mask=attention_mask,
                        encoder_hidden_states=encoder_hidden_states_no_lyric,
                        encoder_hidden_mask=encoder_hidden_mask,
                        output_length=output_length,
                        timestep=timestep,
                    ).sample

                if use_erg_diffusion:
                    noise_pred_uncond = forward_diffusion_with_temperature(
                        self,
                        hidden_states=latent_model_input,
                        timestep=timestep,
                        inputs={
                            "encoder_hidden_states": encoder_hidden_states_null,
                            "encoder_hidden_mask": encoder_hidden_mask,
                            "output_length": output_length,
                            "attention_mask": attention_mask,
                        },
                    )
                else:
                    noise_pred_uncond = self.ace_step_transformer.decode(
                        hidden_states=latent_model_input,
                        attention_mask=attention_mask,
                        encoder_hidden_states=encoder_hidden_states_null,
                        encoder_hidden_mask=encoder_hidden_mask,
                        output_length=output_length,
                        timestep=timestep,
                    ).sample

                if do_double_condition_guidance and noise_pred_with_only_text_cond is not None:
                    noise_pred = cfg_double_condition_forward(
                        cond_output=noise_pred_with_cond,
                        uncond_output=noise_pred_uncond,
                        only_text_cond_output=noise_pred_with_only_text_cond,
                        guidance_scale_text=guidance_scale_text,
                        guidance_scale_lyric=guidance_scale_lyric,
                    )
                elif cfg_type == "apg":
                    noise_pred = apg_forward(
                        pred_cond=noise_pred_with_cond,
                        pred_uncond=noise_pred_uncond,
                        guidance_scale=current_guidance_scale,
                        momentum_buffer=momentum_buffer,
                    )
                elif cfg_type == "cfg":
                    noise_pred = cfg_forward(
                        cond_output=noise_pred_with_cond,
                        uncond_output=noise_pred_uncond,
                        cfg_strength=current_guidance_scale,
                    )
                elif cfg_type == "cfg_star":
                    noise_pred = cfg_zero_star(
                        noise_pred_with_cond=noise_pred_with_cond,
                        noise_pred_uncond=noise_pred_uncond,
                        guidance_scale=current_guidance_scale,
                        i=i,
                        zero_steps=zero_steps,
                        use_zero_init=use_zero_init,
                    )
            else:
                latent_model_input = latents
                timestep = t.expand(latent_model_input.shape[0])
                noise_pred = self.ace_step_transformer.decode(
                    hidden_states=latent_model_input,
                    attention_mask=attention_mask,
                    encoder_hidden_states=encoder_hidden_states,
                    encoder_hidden_mask=encoder_hidden_mask,
                    output_length=latent_model_input.shape[-1],
                    timestep=timestep,
                ).sample

            if is_repaint and i >= n_min:
                t_i = t / 1000
                if i + 1 < len(timesteps):
                    t_im1 = (timesteps[i + 1]) / 1000
                else:
                    t_im1 = torch.zeros_like(t_i).to(self.device)

                target_latents = target_latents.to(torch.float32)
                prev_sample = target_latents + (t_im1 - t_i) * noise_pred
                prev_sample = prev_sample.to(self.dtype)
<<<<<<< HEAD
                target_latents = prev_sample
                zt_src = (1 - t_im1) * x0 + (t_im1) * z0
                
                # Mid-run probes
                if i in (n_min, n_min+1, end_idx-2, end_idx-1):
                    rms_prev = self._latent_rms(prev_sample)
                    m,s,_,_ = self._latent_stats(prev_sample)
                    logger.info(f"[STEP] i={i} t={(float(t)/1000):.4f} rms(prev)={rms_prev:.6f} std(prev)={s:.5f} mean(prev)={m:.5f}")
                
                if i in (n_min, n_min+1, end_idx-1, end_idx):
                    logger.info(f"[DBG] step={i}  t={float(t)/1000:.4f}  in_guidance={start_idx <= i < end_idx}  rms(prev)={_rms_t(prev_sample):.6f}")
                # Soft blend (mask is 1.0 deep in pad, tapers to 0.0 at the seam)
                target_latents = repaint_mask * target_latents + (1.0 - repaint_mask) * zt_src
=======
                zt_src = (1.0 - t_im1) * x0 + t_im1 * z0
                target_latents = repaint_mask * prev_sample + (1.0 - repaint_mask) * zt_src
>>>>>>> 4f1840da
            else:
                target_latents = scheduler.step(
                    model_output=noise_pred,
                    timestep=t,
                    sample=target_latents,
                    return_dict=False,
                    omega=omega_scale,
                    generator=random_generators[0] if random_generators else None,
                )[0]

        logger.info(
            f"[DBG] DONE: is_extend={is_extend} repaint={is_repaint} final_latents={tuple(target_latents.shape)}"
        )
        return target_latents

    @cpu_offload("music_dcae")
    def latents2audio(
        self,
        latents,
        target_wav_duration_second=30,
        sample_rate=48000,
        save_path=None,
        format="wav",
    ):
        output_audio_paths = []
        bs = latents.shape[0]
        pred_latents = latents
        with torch.no_grad():
            if self.overlapped_decode and target_wav_duration_second > 48:
                _, pred_wavs = self.music_dcae.decode_overlap(pred_latents, sr=sample_rate)
            else:
                _, pred_wavs = self.music_dcae.decode(pred_latents, sr=sample_rate)
        pred_wavs = [pred_wav.cpu().float() for pred_wav in pred_wavs]
        for i in tqdm(range(bs)):
            output_audio_path = self.save_wav_file(
                pred_wavs[i], i, save_path=save_path, sample_rate=sample_rate, format=format
            )
            output_audio_paths.append(output_audio_path)
        return output_audio_paths

    def save_wav_file(self, target_wav, idx, save_path=None, sample_rate=48000, format="wav"):
        if save_path is None:
            logger.warning("save_path is None, using default path ./outputs/")
            base_path = "./outputs"
            ensure_directory_exists(base_path)
            output_path_wav = f"{base_path}/output_{time.strftime('%Y%m%d%H%M%S')}_{idx}." + format
        else:
            dirpart = os.path.dirname(save_path)
            if dirpart:
                ensure_directory_exists(dirpart)
            if os.path.isdir(save_path):
                logger.info(
                    f"Provided save_path '{save_path}' is a directory. Appending timestamped filename."
                )
                output_path_wav = os.path.join(
                    save_path, f"output_{time.strftime('%Y%m%d%H%M%S')}_{idx}." + format
                )
            else:
                output_path_wav = save_path

        target_wav = target_wav.float()
        backend = "soundfile"
        if format == "ogg":
            backend = "sox_io"
        logger.info(f"Saving audio to {output_path_wav} using backend {backend}")
        torchaudio.save(output_path_wav, target_wav, sample_rate=sample_rate, format=format, backend=backend)
        return output_path_wav

    @cpu_offload("music_dcae")
    def infer_latents(self, input_audio_path):
        if input_audio_path is None:
            return None
        input_audio, sr = self.music_dcae.load_audio(input_audio_path)
        input_audio = input_audio.unsqueeze(0)
        input_audio = input_audio.to(device=self.device, dtype=self.dtype)
        latents, _ = self.music_dcae.encode(input_audio, sr=sr)
        return latents

    def load_lora(self, lora_name_or_path, lora_weight):
        if (lora_name_or_path != self.lora_path or lora_weight != self.lora_weight) and lora_name_or_path != "none":
            if not os.path.exists(lora_name_or_path):
                lora_download_path = snapshot_download(lora_name_or_path, cache_dir=self.checkpoint_dir)
            else:
                lora_download_path = lora_name_or_path
            if self.lora_path != "none":
                self.ace_step_transformer.unload_lora()
            self.ace_step_transformer.load_lora_adapter(
                os.path.join(lora_download_path, "pytorch_lora_weights.safetensors"),
                adapter_name="ace_step_lora",
                with_alpha=True,
                prefix=None,
            )
            logger.info(
                f"Loading lora weights from: {lora_name_or_path} download path is: {lora_download_path} weight: {lora_weight}"
            )
            set_weights_and_activate_adapters(self.ace_step_transformer, ["ace_step_lora"], [lora_weight])
            self.lora_path = lora_name_or_path
            self.lora_weight = lora_weight
        elif self.lora_path != "none" and lora_name_or_path == "none":
            logger.info("No lora weights to load.")
            self.ace_step_transformer.unload_lora()

    def __call__(
        self,
        format: str = "wav",
        audio_duration: float = 60.0,
        prompt: str = None,
        lyrics: str = None,
        infer_step: int = 60,
        guidance_scale: float = 15.0,
        scheduler_type: str = "euler",
        cfg_type: str = "apg",
        omega_scale: int = 10.0,
        manual_seeds: list = None,
        guidance_interval: float = 0.5,
        guidance_interval_decay: float = 0.0,
        min_guidance_scale: float = 3.0,
        use_erg_tag: bool = True,
        use_erg_lyric: bool = True,
        use_erg_diffusion: bool = True,
        oss_steps: str = None,
        guidance_scale_text: float = 0.0,
        guidance_scale_lyric: float = 0.0,
        audio2audio_enable: bool = False,
        ref_audio_strength: float = 0.5,
        ref_audio_input: str = None,
        lora_name_or_path: str = "none",
        lora_weight: float = 1.0,
        retake_seeds: list = None,
        retake_variance: float = 0.5,
        task: str = "text2music",
        repaint_start: int = 0,
        repaint_end: int = 0,
        src_audio_path: str = None,
        edit_target_prompt: str = None,
        edit_target_lyrics: str = None,
        edit_n_min: float = 0.0,
        edit_n_max: float = 1.0,
        edit_n_avg: int = 1,
        save_path: str = None,
        batch_size: int = 1,
        debug: bool = False,
        extend_strength: float = 0.7,
        sample_rate: int = 48000,
        # ---- extend bootstrap controls ----
        extend_bootstrap: bool = True,
        extend_bootstrap_method: str = "a2a",  # "a2a" or "style"
        extend_bootstrap_strength: float = 0.6,
        seam_seconds: float = 0.75,
        extend_pad_mode: str = "boot_only",
<<<<<<< HEAD
        extend_tile_only: bool = False,   # <--- NEW
        extend_edge_bootstrap_only: bool = False,
        extend_tile_then_repaint: bool = False,
        # ---- extend bootstrap tuning (new) ----
        extend_bootstrap_edge_sec: float = 2.0,
        extend_bootstrap_sigma_max: float | None = None,
        extend_bootstrap_noise_mode: str = "zeros",
=======
        extend_tile_only: bool = False,   # keeps original center, tiles edges
        extend_tile_keep_center: bool = True,
        extend_tile_repaint_pads: bool = False,  # if True, repaint pads after stitching
>>>>>>> 4f1840da
    ):
        start_time = time.time()

        logger.info(
            f"EFFECTIVE TASK: {task}  (a2a_enable={audio2audio_enable}, ref_audio_input={'yes' if ref_audio_input else 'no'})"
        )

        if not self.loaded:
            logger.warning("Checkpoint not loaded, loading checkpoint...")
            if self.quantized:
                self.load_quantized_checkpoint(self.checkpoint_dir)
            else:
                self.load_checkpoint(self.checkpoint_dir)

        self.load_lora(lora_name_or_path, lora_weight)
        load_model_cost = time.time() - start_time
        logger.info(f"Model loaded in {load_model_cost:.2f} seconds.")

        start_time = time.time()

        random_generators, actual_seeds = self.set_seeds(batch_size, manual_seeds)
        retake_random_generators, actual_retake_seeds = self.set_seeds(batch_size, retake_seeds)

        if isinstance(oss_steps, str) and len(oss_steps) > 0:
            oss_steps = list(map(int, oss_steps.split(",")))
        else:
            oss_steps = []

        # Handle None prompt to prevent tokenizer crash
        if prompt is None:
            prompt = ""
        texts = [prompt]
        encoder_text_hidden_states, text_attention_mask = self.get_text_embeddings(texts)
        encoder_text_hidden_states = encoder_text_hidden_states.repeat(batch_size, 1, 1)
        text_attention_mask = text_attention_mask.repeat(batch_size, 1)

        encoder_text_hidden_states_null = None
        if use_erg_tag:
            encoder_text_hidden_states_null = self.get_text_embeddings_null(texts)
            encoder_text_hidden_states_null = encoder_text_hidden_states_null.repeat(batch_size, 1, 1)

        # speaker emb (placeholder)
        speaker_embeds = torch.zeros(batch_size, 512).to(self.device).to(self.dtype)

        # lyrics
        lyric_token_idx = torch.tensor([0]).repeat(batch_size, 1).to(self.device).long()
        lyric_mask = torch.tensor([0]).repeat(batch_size, 1).to(self.device).long()
        if lyrics:  # handles None and empty-string safely
            lyric_token_idx_list = self.tokenize_lyrics(lyrics, debug=debug)
            lyric_mask_list = [1] * len(lyric_token_idx_list)
            lyric_token_idx = torch.tensor(lyric_token_idx_list).unsqueeze(0).to(self.device).repeat(batch_size, 1)
            lyric_mask = torch.tensor(lyric_mask_list).unsqueeze(0).to(self.device).repeat(batch_size, 1)

        if audio_duration <= 0:
            audio_duration = random.uniform(30.0, 240.0)
            logger.info(f"random audio duration: {audio_duration}")

        end_time = time.time()
        preprocess_time_cost = end_time - start_time
        start_time = end_time

        add_retake_noise = task in ("retake", "repaint", "extend")
        if task == "retake":
            repaint_start = 0
            repaint_end = audio_duration

        src_latents = None
        if task in ("repaint", "edit", "extend"):
            assert src_audio_path is not None, "src_audio_path is required for retake/repaint/extend task"
            assert os.path.exists(src_audio_path), f"src_audio_path {src_audio_path} does not exist"
            src_latents = self.infer_latents(src_audio_path)
        elif src_audio_path is not None:
            src_latents = self.infer_latents(src_audio_path)

        ref_latents = None
        if ref_audio_input is not None:
            assert os.path.exists(ref_audio_input), f"ref_audio_input {ref_audio_input} does not exist"
            ref_latents = self.infer_latents(ref_audio_input)

        if task == "edit":
            texts = [edit_target_prompt]
            target_encoder_text_hidden_states, target_text_attention_mask = self.get_text_embeddings(texts)
            target_encoder_text_hidden_states = target_encoder_text_hidden_states.repeat(batch_size, 1, 1)
            target_text_attention_mask = target_text_attention_mask.repeat(batch_size, 1)

            target_lyric_token_idx = torch.tensor([0]).repeat(batch_size, 1).to(self.device).long()
            target_lyric_mask = torch.tensor([0]).repeat(batch_size, 1).to(self.device).long()
            if edit_target_lyrics:  # handles None and empty-string safely
                target_lyric_token_idx_list = self.tokenize_lyrics(edit_target_lyrics, debug=True)
                target_lyric_mask_list = [1] * len(target_lyric_token_idx_list)
                target_lyric_token_idx = (
                    torch.tensor(target_lyric_token_idx_list).unsqueeze(0).to(self.device).repeat(batch_size, 1)
                )
                target_lyric_mask = torch.tensor(target_lyric_mask_list).unsqueeze(0).to(self.device).repeat(batch_size, 1)

            target_speaker_embeds = speaker_embeds.clone()

            target_latents = self.flowedit_diffusion_process(
                encoder_text_hidden_states=encoder_text_hidden_states,
                text_attention_mask=text_attention_mask,
                speaker_embds=speaker_embeds,
                lyric_token_ids=lyric_token_idx,
                lyric_mask=lyric_mask,
                target_encoder_text_hidden_states=target_encoder_text_hidden_states,
                target_text_attention_mask=target_text_attention_mask,
                target_speaker_embeds=target_speaker_embeds,
                target_lyric_token_ids=target_lyric_token_idx,
                target_lyric_mask=target_lyric_mask,
                src_latents=src_latents,
                random_generators=retake_random_generators,
                infer_steps=infer_step,
                guidance_scale=guidance_scale,
                n_min=edit_n_min,
                n_max=edit_n_max,
                n_avg=edit_n_avg,
                scheduler_type=scheduler_type,
            )
        else:
            target_latents = self.text2music_diffusion_process(
                duration=audio_duration,
                encoder_text_hidden_states=encoder_text_hidden_states,
                text_attention_mask=text_attention_mask,
                speaker_embds=speaker_embeds,
                lyric_token_ids=lyric_token_idx,
                lyric_mask=lyric_mask,
                guidance_scale=guidance_scale,
                omega_scale=omega_scale,
                infer_steps=infer_step,
                random_generators=random_generators,
                scheduler_type=scheduler_type,
                cfg_type=cfg_type,
                guidance_interval=guidance_interval,
                guidance_interval_decay=guidance_interval_decay,
                min_guidance_scale=min_guidance_scale,
                oss_steps=oss_steps,
                encoder_text_hidden_states_null=encoder_text_hidden_states_null,
                use_erg_lyric=use_erg_lyric,
                use_erg_diffusion=use_erg_diffusion,
                retake_random_generators=retake_random_generators,
                retake_variance=retake_variance,
                add_retake_noise=add_retake_noise,
                guidance_scale_text=guidance_scale_text,
                guidance_scale_lyric=guidance_scale_lyric,
                repaint_start=repaint_start,
                repaint_end=repaint_end,
                src_latents=src_latents,
                audio2audio_enable=audio2audio_enable,
                ref_audio_strength=ref_audio_strength,
                ref_latents=ref_latents,
                extend_strength=extend_strength,
                sample_rate=sample_rate,
                extend_bootstrap=extend_bootstrap,
                extend_bootstrap_method=extend_bootstrap_method,
                extend_bootstrap_strength=extend_bootstrap_strength,
                seam_seconds=seam_seconds,
                extend_pad_mode=extend_pad_mode,
                extend_tile_only=extend_tile_only,
<<<<<<< HEAD
                extend_edge_bootstrap_only=extend_edge_bootstrap_only,
                extend_tile_then_repaint=extend_tile_then_repaint,
                extend_bootstrap_edge_sec=extend_bootstrap_edge_sec,
                extend_bootstrap_sigma_max=extend_bootstrap_sigma_max,
                extend_bootstrap_noise_mode=extend_bootstrap_noise_mode,
=======
                extend_tile_keep_center=extend_tile_keep_center,
                extend_tile_repaint_pads=extend_tile_repaint_pads,
>>>>>>> 4f1840da
            )

        end_time = time.time()
        diffusion_time_cost = end_time - start_time
        start_time = end_time

        output_paths = self.latents2audio(
            latents=target_latents,
            target_wav_duration_second=audio_duration,
            save_path=save_path,
            format=format,
            sample_rate=sample_rate,
        )

        self.cleanup_memory()

        end_time = time.time()
        latent2audio_time_cost = end_time - start_time
        timecosts = {
            "preprocess": preprocess_time_cost,
            "diffusion": diffusion_time_cost,
            "latent2audio": latent2audio_time_cost,
        }

        input_params_json = {
            "format": format,
            "lora_name_or_path": lora_name_or_path,
            "lora_weight": lora_weight,
            "task": task,
            "prompt": prompt if task != "edit" else edit_target_prompt,
            "lyrics": lyrics if task != "edit" else edit_target_lyrics,
            "audio_duration": audio_duration,
            "infer_step": infer_step,
            "guidance_scale": guidance_scale,
            "scheduler_type": scheduler_type,
            "cfg_type": cfg_type,
            "omega_scale": omega_scale,
            "guidance_interval": guidance_interval,
            "guidance_interval_decay": guidance_interval_decay,
            "min_guidance_scale": min_guidance_scale,
            "use_erg_tag": use_erg_tag,
            "use_erg_lyric": use_erg_lyric,
            "use_erg_diffusion": use_erg_diffusion,
            "oss_steps": oss_steps,
            "timecosts": timecosts,
            "actual_seeds": actual_seeds,
            "retake_seeds": actual_retake_seeds,
            "retake_variance": retake_variance,
            "guidance_scale_text": guidance_scale_text,
            "guidance_scale_lyric": guidance_scale_lyric,
            "repaint_start": repaint_start,
            "repaint_end": repaint_end,
            "edit_n_min": edit_n_min,
            "edit_n_max": edit_n_max,
            "edit_n_avg": edit_n_avg,
            "src_audio_path": src_audio_path,
            "edit_target_prompt": edit_target_prompt,
            "edit_target_lyrics": edit_target_lyrics,
            "audio2audio_enable": audio2audio_enable,
            "ref_audio_strength": ref_audio_strength,
            "ref_audio_input": ref_audio_input,
            "extend_tile_only": extend_tile_only,
            "extend_tile_keep_center": extend_tile_keep_center,
            "extend_tile_repaint_pads": extend_tile_repaint_pads,
        }
        for output_audio_path in output_paths:
            input_params_json_save_path = output_audio_path.replace(f".{format}", "_input_params.json")
            input_params_json["audio_path"] = output_audio_path
            with open(input_params_json_save_path, "w", encoding="utf-8") as f:
                json.dump(input_params_json, f, indent=4, ensure_ascii=False)

        return output_paths + [input_params_json]<|MERGE_RESOLUTION|>--- conflicted
+++ resolved
@@ -98,44 +98,6 @@
 
 # class ACEStepPipeline(DiffusionPipeline):
 class ACEStepPipeline:
-    def _latent_rms(self, x, eps=1e-6):
-        # RMS over time axis only, averaged across batch/channels
-        return float(torch.sqrt(torch.clamp((x * x).mean(dim=-1), eps)).mean().detach().cpu())
-
-    def _latent_stats(self, x):
-        m = float(x.mean().detach().cpu())
-        s = float(x.std().detach().cpu())
-        mx = float(x.max().detach().cpu())
-        mn = float(x.min().detach().cpu())
-        return m, s, mn, mx
-
-    def _avg_time(self, x, k=5):
-        B, C, H, T = x.shape
-        y = x.to(torch.float32).view(B*C, H, T)
-        y = torch.nn.functional.avg_pool1d(y, kernel_size=k, stride=1, padding=k//2)
-        return y.view(B, C, H, T).to(x.dtype)
-
-    def _match_rms_like(self, z, ref, eps=1e-6):
-        def _rms(v):
-            return torch.sqrt(torch.clamp((v*v).mean(dim=-1, keepdim=True), eps))
-        return z * (_rms(ref) / (_rms(z) + eps))
-
-    def _match_global_stats(self, z, ref, eps=1e-6):
-        m_ref = ref.mean(dim=(1,2,3), keepdim=True)
-        s_ref = ref.std(dim=(1,2,3), keepdim=True) + eps
-        m_z   = z.mean(dim=(1,2,3), keepdim=True)
-        s_z   = z.std(dim=(1,2,3), keepdim=True) + eps
-        return (z - m_z) * (s_ref / s_z) + m_ref
-
-    def _safe_cap(self, name, val, lo, hi):
-        if val < lo:
-            logger.warning(f"[CAP] {name} {val} < {lo} -> {lo}")
-            return lo
-        if val > hi:
-            logger.warning(f"[CAP] {name} {val} > {hi} -> {hi}")
-            return hi
-        return val
-
     def __init__(
         self,
         checkpoint_dir=None,
@@ -791,41 +753,15 @@
         seam_seconds=0.75,
         extend_pad_mode="boot_only",
         extend_tile_only=False,
-<<<<<<< HEAD
-        extend_edge_bootstrap_only=False,   # <--- NEW
-        extend_tile_then_repaint: bool = False,
-        # ---- extend bootstrap tuning (new) ----
-        extend_bootstrap_edge_sec: float = 2.0,          # how many seconds of edge context to tile from
-        extend_bootstrap_sigma_max: float | None = None, # override the sigma_max used inside bootstrap; None -> derive from extend_bootstrap_strength
-        extend_bootstrap_noise_mode: str = "zeros",      # "zeros" | "matched" | "gauss"
-    ):
-        
-        # Mutual exclusion guards
-        if extend_tile_only and extend_edge_bootstrap_only:
-            logger.warning("Both tile_only and edge_bootstrap_only set; preferring tile_only.")
-            extend_edge_bootstrap_only = False
-        if extend_tile_only and extend_bootstrap:
-            logger.info("tile_only=True → forcing extend_bootstrap=False for purity.")
-            extend_bootstrap = False
-        if extend_tile_only and extend_edge_bootstrap_only: 
-            extend_edge_bootstrap_only = False  # keep exclusivity
-
-=======
         # NEW options:
         extend_tile_keep_center=True,
         extend_tile_repaint_pads=False,
     ):
->>>>>>> 4f1840da
         logger.info(
             "cfg_type: {}, guidance_scale: {}, omega_scale: {}".format(
                 cfg_type, guidance_scale, omega_scale
             )
         )
-        
-        # Make the two "only" modes mutually exclusive
-        if extend_tile_only and extend_edge_bootstrap_only:
-            logger.warning("Both extend_tile_only and extend_edge_bootstrap_only were set; defaulting to extend_edge_bootstrap_only.")
-            extend_tile_only = False
         do_classifier_free_guidance = True
         if guidance_scale == 0.0 or guidance_scale == 1.0:
             do_classifier_free_guidance = False
@@ -978,97 +914,6 @@
                 src_len = gt_latents.shape[-1]
                 max_infer_fame_length = int(240 * fps)
 
-<<<<<<< HEAD
-                # ---- RIGHT-ONLY EXTEND ----
-                # Ignore negative repaint_start for extension; do not pad the left at all.
-                # Compute desired extension purely from repaint_end.
-                desired_end_f = max(src_len, repaint_end_frame)  # never earlier than src end
-                left_pad  = 0
-                right_pad = max(0, desired_end_f - src_len)
-                new_len   = src_len + right_pad
-
-                # Cap to model length
-                if new_len > max_infer_fame_length:
-                    right_pad = max_infer_fame_length - src_len
-                    new_len   = src_len + right_pad
-
-                # Single-sided pad (time is last dim)
-                if right_pad > 0:
-                    gt_latents = torch.nn.functional.pad(gt_latents, (0, right_pad), "constant", 0)
-
-                # Update frame_length and repaint frames (only right region is editable)
-                frame_length = new_len
-                repaint_start_frame = src_len               # start repaint exactly at seam
-                repaint_end_frame   = src_len + right_pad   # repaint only the extension
-
-                # Logs
-                f2s = lambda f: f / fps
-                logger.info(f"[EXTEND-R] src={src_len}f ({f2s(src_len):.2f}s) right_pad={right_pad}f ({f2s(right_pad):.2f}s) new_len={new_len}f ({f2s(new_len):.2f}s)")
-
-                # Build repaint mask: 0 on original clip, 1 on padded tail, with a short taper at the seam
-                x0 = gt_latents
-                repaint_mask = torch.zeros_like(gt_latents)
-                if right_pad > 0:
-                    repaint_mask[..., -right_pad:] = 1.0
-
-                # ---- TILE-ONLY SEED FOR THE TAIL (no bootstrap) ----
-                # Use last EDGE seconds as a motif; repeat to fill the extension
-                def _avg_time(x, k=5):
-                    B, C, H, T = x.shape
-                    y = x.to(torch.float32).view(B*C, H, T)
-                    y = torch.nn.functional.avg_pool1d(y, kernel_size=k, stride=1, padding=k//2)
-                    return y.view(B, C, H, T).to(x.dtype)
-
-                def _tile(edge_chunk, need):
-                    reps = (need + edge_chunk.shape[-1] - 1) // edge_chunk.shape[-1]
-                    return edge_chunk.repeat(1,1,1,reps)[..., :need]
-
-                EDGE = max(64, int(round(float(extend_bootstrap_edge_sec if 'extend_bootstrap_edge_sec' in locals() else 2.0) * fps)))
-                mid  = x0[..., :src_len]  # original clip unchanged
-
-                right_seed = None
-                if right_pad > 0:
-                    # take last EDGE frames (no flip), smooth a little, tile
-                    right_edge = _avg_time(x0[..., src_len-EDGE:src_len], k=7) if src_len >= EDGE else _avg_time(x0[..., :src_len], k=7)
-                    right_seed = _tile(right_edge, right_pad)
-
-                    # cosine cross-fade at the seam to avoid a step
-                    R = right_pad
-                    fade = torch.linspace(0.0, 1.0, steps=min(int(round(seam_seconds * fps)), R), device=self.device, dtype=self.dtype)
-                    # Align fade to the front of the pad region
-                    fade_len = fade.numel()
-                    if fade_len > 0:
-                        # blend last fade_len frames of mid into first fade_len of right_seed
-                        cross_A = mid[..., -fade_len:]
-                        cross_B = right_seed[..., :fade_len]
-                        cross   = (1.0 - fade).view(1,1,1,-1) * cross_A + fade.view(1,1,1,-1) * cross_B
-                        right_seed = torch.cat([cross, right_seed[..., fade_len:]], dim=-1)
-
-                # Concatenate: original mid + tiled tail
-                parts = [mid]
-                if right_seed is not None:
-                    parts.append(right_seed)
-                z0 = torch.cat(parts, dim=-1)
-
-                # RMS + global distribution match keeps vocoder stable
-                z0 = self._match_rms_like(z0, x0)
-                z0 = self._match_global_stats(z0, x0)
-
-                target_latents = z0.clone()
-                zt_edit = x0.clone()
-
-                # soften the repaint mask at seam (on the right only)
-                ramp_len = int(max(1, round(float(seam_seconds) * fps)))
-                if right_pad > 0:
-                    L = min(ramp_len, right_pad)
-                    ramp = torch.linspace(0.0, 1.0, steps=L, device=self.device, dtype=self.dtype).view(1,1,1,L)
-                    s = frame_length - right_pad
-                    repaint_mask[..., s : s + L] = ramp
-
-                is_repaint = True
-                is_extend  = True
-                logger.info(f"[TILE→REPAINT-R] right-only seed (EDGE={EDGE}) → repaint tail; left kept intact.")
-=======
                 target_start_f = repaint_start_frame
                 target_end_f = repaint_end_frame
 
@@ -1298,7 +1143,6 @@
                     z0 = _match_stats(z0, x0)
                     zt_edit = x0.clone()
                     target_latents = z0.clone()
->>>>>>> 4f1840da
 
         if audio2audio_enable and ref_latents is not None:
             logger.info(f"audio2audio_enable: {audio2audio_enable}, ref_latents: {ref_latents.shape}")
@@ -1319,16 +1163,6 @@
         if is_extend:
             start_idx = 0
             end_idx = num_inference_steps
-<<<<<<< HEAD
-            guidance_interval_decay = 1.2 if guidance_interval_decay == 0.0 else guidance_interval_decay
-            min_guidance_scale = max(6.0, float(min_guidance_scale))
-            omega_scale = min(10.0, float(omega_scale))   # avoid too aggressive steps
-            logger.info(f"[EXTEND-STAB] CFG in full range, min_cfg={min_guidance_scale}, decay={guidance_interval_decay}, omega={omega_scale}")
-        
-        logger.info(
-            f"start_idx: {start_idx}, end_idx: {end_idx}, num_inference_steps: {num_inference_steps}"
-        )
-=======
             if guidance_interval_decay == 0.0:
                 guidance_interval_decay = 1.2
             if min_guidance_scale < 6.0:
@@ -1336,7 +1170,6 @@
             logger.info("Extend mode: full-range guidance with mild decay and min_cfg>=6.")
 
         logger.info(f"start_idx: {start_idx}, end_idx: {end_idx}, num_inference_steps: {num_inference_steps}")
->>>>>>> 4f1840da
 
         momentum_buffer = MomentumBuffer()
 
@@ -1447,21 +1280,7 @@
                 f"z0={tuple(z0.shape)} x0={tuple(x0.shape)} need={need}"
             )
 
-<<<<<<< HEAD
-        # Ensure repaint actually starts inside the schedule and at low noise
-        n_min = self._safe_cap("n_min", n_min, 1, num_inference_steps - 2)
-
-        # Log sigma around n_min
-        try:
-            scheduler._init_step_index(timesteps[n_min])
-            sig_here = float(scheduler.sigmas[scheduler.step_index].detach().cpu())
-        except Exception:
-            sig_here = float(timesteps[n_min] / 1000)
-        logger.info(f"[REPAINT] n_min={n_min}/{num_inference_steps}  est_sigma={sig_here:.4f}  start_idx={start_idx} end_idx={end_idx}")
-
-=======
         # --------- Diffusion Loop (plain repaint-style when is_repaint) ---------
->>>>>>> 4f1840da
         for i, t in tqdm(enumerate(timesteps), total=num_inference_steps):
             if add_retake_noise and (src_latents is not None) and is_repaint:
                 if i < n_min:
@@ -1580,24 +1399,8 @@
                 target_latents = target_latents.to(torch.float32)
                 prev_sample = target_latents + (t_im1 - t_i) * noise_pred
                 prev_sample = prev_sample.to(self.dtype)
-<<<<<<< HEAD
-                target_latents = prev_sample
-                zt_src = (1 - t_im1) * x0 + (t_im1) * z0
-                
-                # Mid-run probes
-                if i in (n_min, n_min+1, end_idx-2, end_idx-1):
-                    rms_prev = self._latent_rms(prev_sample)
-                    m,s,_,_ = self._latent_stats(prev_sample)
-                    logger.info(f"[STEP] i={i} t={(float(t)/1000):.4f} rms(prev)={rms_prev:.6f} std(prev)={s:.5f} mean(prev)={m:.5f}")
-                
-                if i in (n_min, n_min+1, end_idx-1, end_idx):
-                    logger.info(f"[DBG] step={i}  t={float(t)/1000:.4f}  in_guidance={start_idx <= i < end_idx}  rms(prev)={_rms_t(prev_sample):.6f}")
-                # Soft blend (mask is 1.0 deep in pad, tapers to 0.0 at the seam)
-                target_latents = repaint_mask * target_latents + (1.0 - repaint_mask) * zt_src
-=======
                 zt_src = (1.0 - t_im1) * x0 + t_im1 * z0
                 target_latents = repaint_mask * prev_sample + (1.0 - repaint_mask) * zt_src
->>>>>>> 4f1840da
             else:
                 target_latents = scheduler.step(
                     model_output=noise_pred,
@@ -1748,19 +1551,9 @@
         extend_bootstrap_strength: float = 0.6,
         seam_seconds: float = 0.75,
         extend_pad_mode: str = "boot_only",
-<<<<<<< HEAD
-        extend_tile_only: bool = False,   # <--- NEW
-        extend_edge_bootstrap_only: bool = False,
-        extend_tile_then_repaint: bool = False,
-        # ---- extend bootstrap tuning (new) ----
-        extend_bootstrap_edge_sec: float = 2.0,
-        extend_bootstrap_sigma_max: float | None = None,
-        extend_bootstrap_noise_mode: str = "zeros",
-=======
         extend_tile_only: bool = False,   # keeps original center, tiles edges
         extend_tile_keep_center: bool = True,
         extend_tile_repaint_pads: bool = False,  # if True, repaint pads after stitching
->>>>>>> 4f1840da
     ):
         start_time = time.time()
 
@@ -1918,16 +1711,8 @@
                 seam_seconds=seam_seconds,
                 extend_pad_mode=extend_pad_mode,
                 extend_tile_only=extend_tile_only,
-<<<<<<< HEAD
-                extend_edge_bootstrap_only=extend_edge_bootstrap_only,
-                extend_tile_then_repaint=extend_tile_then_repaint,
-                extend_bootstrap_edge_sec=extend_bootstrap_edge_sec,
-                extend_bootstrap_sigma_max=extend_bootstrap_sigma_max,
-                extend_bootstrap_noise_mode=extend_bootstrap_noise_mode,
-=======
                 extend_tile_keep_center=extend_tile_keep_center,
                 extend_tile_repaint_pads=extend_tile_repaint_pads,
->>>>>>> 4f1840da
             )
 
         end_time = time.time()
